--- conflicted
+++ resolved
@@ -37,12 +37,7 @@
 from als.model.base import Image, Session
 from als.model.data import STACKING_MODE_MEAN, DYNAMIC_DATA, WORKER_STATUS_BUSY, WORKER_STATUS_IDLE
 from als.model.params import ProcessingParameter
-<<<<<<< HEAD
-from als.processing import Pipeline, Debayer, Standardize, ConvertForOutput, Levels, ColorBalance, AutoStretch, RemoveDark
-=======
-from als.processing import Pipeline, Debayer, Standardize, ConvertForOutput, Levels, ColorBalance, AutoStretch, \
-    HotPixelRemover
->>>>>>> 5499ac95
+from als.processing import Pipeline, Debayer, Standardize, ConvertForOutput, Levels, ColorBalance, AutoStretch, RemoveDark, HotPixelRemover
 from als.stack import Stacker
 
 gettext.install('als', 'locale')
@@ -90,11 +85,7 @@
         self._pre_process_pipeline: Pipeline = Pipeline(
             'pre-process',
             self._pre_process_queue,
-<<<<<<< HEAD
-            [RemoveDark(), Debayer(), Standardize()])
-=======
-            [HotPixelRemover(), Debayer(), Standardize()])
->>>>>>> 5499ac95
+            [RemoveDark(), HotPixelRemover(), Debayer(), Standardize()])
         self._pre_process_pipeline.start()
 
         self._stacker_queue: SignalingQueue = DYNAMIC_DATA.stacker_queue
