# ALS - Astro Live Stacker
# Copyright (C) 2019  Sébastien Durand (Dragonlost) - Gilles Le Maréchal (Gehelem)
#
# This program is free software: you can redistribute it and/or modify
# it under the terms of the GNU General Public License as published by
# the Free Software Foundation, either version 3 of the License, or
# (at your option) any later version.
#
# This program is distributed in the hope that it will be useful,
# but WITHOUT ANY WARRANTY; without even the implied warranty of
# MERCHANTABILITY or FITNESS FOR A PARTICULAR PURPOSE.  See the
# GNU General Public License for more details.
#
# You should have received a copy of the GNU General Public License
# along with this program.  If not, see <http://www.gnu.org/licenses/>.

# !/usr/bin/python3
# -*- coding: utf-8 -*-
import os
from datetime import datetime
import shutil
import numpy as np
import gettext
from PyQt5 import QtCore, QtGui, QtWidgets
from watchdog.observers import Observer
from watchdog.events import FileSystemEventHandler
from alsui import Ui_stack_window  # import du fichier alsui.py généré par : pyuic5 alsui.ui -x -o alsui.py
from astropy.io import fits

# Local stuff
from Config import Config
import stack as stk
import preprocess as prepro

name_of_tiff_image = "stack_image.tiff"
gettext.install('als', 'locale')


class image_ref_save:
    def __init__(self):
        self.image = []
        self.status = "stop"


class MyEventHandler(FileSystemEventHandler, QtCore.QThread, image_ref_save):
    created_signal = QtCore.pyqtSignal()
    new_image_path = ""

    def __init__(self):
<<<<<<< HEAD
        super(MyEventHandler, self).__init__()
        self.image_ref_save = image_ref_save
=======
        super().__init__()
>>>>>>> 9853eaf5

    def on_created(self, event):
        # if not event.is_directory:
        if event.event_type == 'created':
            print("New image arrive: %s" % event.src_path)
            self.new_image_path = event.src_path
            self.created_signal.emit()


# ------------------------------------------------------------------------------


class WatchOutForFileCreations(QtCore.QThread):
    print_image = QtCore.pyqtSignal()

    def __init__(self, path, work_folder, align_on, save_on, stack_methode,
                 log, white_slider, black_slider, contrast_slider, brightness_slider,
                 R_slider, G_slider, B_slider, apply_button,
                 image_ref_save, dark_on, dark_path,
                 scnr_on, scnr_mode, scnr_value,
                 wavelets_on, wavelets_type, wavelets_use_luminance,
                 wavelet_1_value, wavelet_2_value, wavelet_3_value,
                 wavelet_4_value, wavelet_5_value):

        super().__init__()
        self.white_slider = white_slider
        self.black_slider = black_slider
        self.contrast_slider = contrast_slider
        self.brightness_slider = brightness_slider
        self.R_slider = R_slider
        self.G_slider = G_slider
        self.B_slider = B_slider
        self.apply_button = apply_button
        self.log = log
        self.path = path
        self.work_folder = work_folder
        self.first = 0
        self.counter = 0
        self.first_image = []
        self.image_ref_save = image_ref_save
        self.ref_image = []
        self.dark_on = dark_on  # need add dark in stack_live function
        self.dark_path = dark_path  # need add dark in stack_live function
        self.scnr_on = scnr_on
        self.scnr_mode = scnr_mode
        self.scnr_value = scnr_value
        self.wavelets_on = wavelets_on
        self.wavelets_type = wavelets_type
        self.wavelets_use_luminance = wavelets_use_luminance,
        self.wavelet_1_value = wavelet_1_value
        self.wavelet_2_value = wavelet_2_value
        self.wavelet_3_value = wavelet_3_value
        self.wavelet_4_value = wavelet_4_value
        self.wavelet_5_value = wavelet_5_value
        print(self.work_folder)
        print(self.path)

        # __ call watchdog __
        # call observer :
        self.observer = Observer()
        # call observer class :
        self.event_handler = MyEventHandler()
        self.observer.schedule(self.event_handler, self.path, recursive=False)
        self.observer.start()

        self.event_handler.created_signal.connect(lambda: self.created(self.event_handler.new_image_path,
                                                                       align_on, save_on, stack_methode))

    def created(self, new_image_path, align_on, save_on, stack_methode):
        if image_ref_save.status == "play":
            self.counter = self.counter + 1
            self.log.append(_("Reading new frame..."))
            if self.first == 0:
                self.log.append(_("Reading first frame..."))
                self.first_image, limit, mode = stk.create_first_ref_im(self.work_folder, new_image_path, save_im=save_on)

                self.image_ref_save.image = self.first_image

                prepro.save_tiff(self.work_folder, self.image_ref_save.image, self.log,
                                 mode=mode, scnr_on=self.scnr_on,
                                 param=[self.contrast_slider.value() / 10.,
                                        self.brightness_slider.value(),
                                        self.black_slider.value(),
                                        self.white_slider.value(),
                                        self.R_slider.value() / 100.,
                                        self.G_slider.value() / 100.,
                                        self.B_slider.value() / 100.,
                                        self.scnr_mode.currentText(),
                                        self.scnr_value.value()
                                        ])
                self.first = 1
                self.white_slider.setMaximum(np.int(limit))
                self.brightness_slider.setMaximum(np.int(limit) / 2.)
                self.brightness_slider.setMinimum(np.int(-1 * limit) / 2.)
                if self.white_slider.value() > limit:
                    self.white_slider.setSliderPosition(limit)
                elif self.white_slider.value() < -1 * limit:
                    self.white_slider.setSliderPosition(-1 * limit)
                self.black_slider.setMaximum(np.int(limit))
                if self.black_slider.value() > limit:
                    self.black_slider.setSliderPosition(limit)
                if self.brightness_slider.value() > limit / 2.:
                    self.brightness_slider.setSliderPosition(limit / 2.)
                if limit == 2. ** 16 - 1:
                    self.log.append(_("Read 16bit frame ..."))
                elif limit == 2. ** 8 - 1:
                    self.log.append(_("Read 8bit frame ..."))
                self.white_slider.setEnabled(True)
                self.black_slider.setEnabled(True)
                self.contrast_slider.setEnabled(True)
                self.brightness_slider.setEnabled(True)
                self.apply_button.setEnabled(True)

                if mode == "rgb":
                    # activation des barre r, g, b
                    self.log.append(_("Read RGB image ..."))
                    self.R_slider.setEnabled(True)
                    self.G_slider.setEnabled(True)
                    self.B_slider.setEnabled(True)
                elif mode == "gray":
                    # desactivation des barre r, g, b
                    self.log.append(_("Read B&W image ..."))
                    self.R_slider.setEnabled(False)
                    self.G_slider.setEnabled(False)
                    self.B_slider.setEnabled(False)

<<<<<<< HEAD
            else:
                # appelle de la fonction stack live
                if align_on:
                    self.log.append(_("Stack and Align New frame..."))
                else:
                    self.log.append(_("Stack New frame..."))

                self.image_ref_save.image, limit, mode = stk.stack_live(self.work_folder, new_image_path,
                                                                        self.counter,
                                                                        ref=self.image_ref_save.image,
                                                                        first_ref=self.first_image,
                                                                        save_im=save_on,
                                                                        align=align_on,
                                                                        stack_methode=stack_methode)

                prepro.save_tiff(self.work_folder, self.image_ref_save.image, self.log,
                                 mode=mode, scnr_on=self.scnr_on,
                                 param=[self.contrast_slider.value() / 10.,
                                        self.brightness_slider.value(),
                                        self.black_slider.value(),
                                        self.white_slider.value(),
                                        self.R_slider.value() / 100.,
                                        self.G_slider.value() / 100.,
                                        self.B_slider.value() / 100.,
                                        self.scnr_mode.currentText(),
                                        self.scnr_value.value()
                                        ])

                self.log.append(_("... Stack finished"))
            self.print_image.emit()
        else:
            self.log.append(_("New image detected but not considered"))
=======
        self.counter = self.counter + 1
        self.log.append(_("Reading new frame..."))
        if self.first == 0:
            self.log.append(_("Reading first frame..."))
            self.first_image, limit, mode = stk.create_first_ref_im(self.work_folder, new_image_path, save_im=save_on)

            self.image_ref_save.image = self.first_image

            prepro.save_tiff(self.work_folder, self.image_ref_save.image, self.log,
                             mode=mode, scnr_on=self.scnr_on,
                             wavelets_on=self.wavelets_on,
                             wavelets_type=str(self.wavelets_type.currentText()),
                             wavelets_use_luminance=self.wavelets_use_luminance,
                             param=[self.contrast_slider.value() / 10.,
                                    self.brightness_slider.value(),
                                    self.black_slider.value(),
                                    self.white_slider.value(),
                                    self.R_slider.value() / 100.,
                                    self.G_slider.value() / 100.,
                                    self.B_slider.value() / 100.,
                                    self.scnr_mode.currentText(),
                                    self.scnr_value.value(),
                                    {1:int(self.wavelet_1_value.text()) / 100.,
                                     2:int(self.wavelet_2_value.text()) / 100.,
                                     3:int(self.wavelet_3_value.text()) / 100.,
                                     4:int(self.wavelet_4_value.text()) / 100.,
                                     5:int(self.wavelet_5_value.text()) / 100.},
                                    ])
            self.first = 1
            self.white_slider.setMaximum(np.int(limit))
            self.brightness_slider.setMaximum(np.int(limit) / 2.)
            self.brightness_slider.setMinimum(np.int(-1 * limit) / 2.)
            if self.white_slider.value() > limit:
                self.white_slider.setSliderPosition(limit)
            elif self.white_slider.value() < -1 * limit:
                self.white_slider.setSliderPosition(-1 * limit)
            self.black_slider.setMaximum(np.int(limit))
            if self.black_slider.value() > limit:
                self.black_slider.setSliderPosition(limit)
            if self.brightness_slider.value() > limit / 2.:
                self.brightness_slider.setSliderPosition(limit / 2.)
            if limit == 2. ** 16 - 1:
                self.log.append(_("Read 16bit frame ..."))
            elif limit == 2. ** 8 - 1:
                self.log.append(_("Read 8bit frame ..."))
            self.white_slider.setEnabled(True)
            self.black_slider.setEnabled(True)
            self.contrast_slider.setEnabled(True)
            self.brightness_slider.setEnabled(True)
            self.apply_button.setEnabled(True)

            if mode == "rgb":
                # activation des barre r, g, b
                self.log.append(_("Read RGB image ..."))
                self.R_slider.setEnabled(True)
                self.G_slider.setEnabled(True)
                self.B_slider.setEnabled(True)
            elif mode == "gray":
                # desactivation des barre r, g, b
                self.log.append(_("Read B&W image ..."))
                self.R_slider.setEnabled(False)
                self.G_slider.setEnabled(False)
                self.B_slider.setEnabled(False)

        else:
            # appelle de la fonction stack live
            if align_on:
                self.log.append(_("Stack and Align New frame..."))
            else:
                self.log.append(_("Stack New frame..."))

            self.image_ref_save.image, limit, mode = stk.stack_live(self.work_folder, new_image_path,
                                                                    self.counter,
                                                                    ref=self.image_ref_save.image,
                                                                    first_ref=self.first_image,
                                                                    save_im=save_on,
                                                                    align=align_on,
                                                                    stack_methode=stack_methode)

            prepro.save_tiff(self.work_folder, self.image_ref_save.image, self.log,
                             mode=mode, scnr_on=self.scnr_on,
                             wavelets_on=self.wavelets_on,
                             wavelets_type=str(self.wavelets_type.currentText()),
                             wavelets_use_luminance=self.wavelets_use_luminance,
                             param=[self.contrast_slider.value() / 10.,
                                    self.brightness_slider.value(),
                                    self.black_slider.value(),
                                    self.white_slider.value(),
                                    self.R_slider.value() / 100.,
                                    self.G_slider.value() / 100.,
                                    self.B_slider.value() / 100.,
                                    self.scnr_mode.currentText(),
                                    self.scnr_value.value(),
                                    {1: int(self.wavelet_1_value.text()) / 100.,
                                     2: int(self.wavelet_2_value.text()) / 100.,
                                     3: int(self.wavelet_3_value.text()) / 100.,
                                     4: int(self.wavelet_4_value.text()) / 100.,
                                     5: int(self.wavelet_5_value.text()) / 100.}
                                    ])

            self.log.append(_("... Stack finished"))
        self.print_image.emit()
>>>>>>> 9853eaf5


# ------------------------------------------------------------------------------


class als_main_window(QtWidgets.QMainWindow):

    def __init__(self, parent=None):
        super().__init__(parent)
        self.ui = Ui_stack_window()
        self.ui.setupUi(self)

        self.config = Config(path='./als.ini')
        self.config.read()
        self.ui.tFolder.setText(os.path.expanduser(self.config['Default']['folderscan']))
        self.ui.tDark.setText(os.path.expanduser(self.config['Default']['filedark']))
        self.ui.tWork.setText(os.path.expanduser(self.config['Default']['folderwork']))

        self.connect_actions()
        self.running = False
        self.counter = 0
        self.align = False
        self.dark = False
        self.pause = False
        self.image_ref_save = image_ref_save()

        self.setWindowTitle(_("Astro Live Stacker"))

    def closeEvent(self, event):
        super().closeEvent(event)

    def connect_actions(self):

        self.ui.pbPlay.clicked.connect(self.cb_play)
        self.ui.pbStop.clicked.connect(self.cb_stop)
        self.ui.pbReset.clicked.connect(self.cb_reset)
        self.ui.pbPause.clicked.connect(self.cb_pause)
        self.ui.pbSave.clicked.connect(self.cb_save)
        self.ui.bBrowseFolder.clicked.connect(self.cb_browse_folder)
        self.ui.bBrowseDark.clicked.connect(self.cb_browse_dark)
        self.ui.bBrowseWork.clicked.connect(self.cb_browse_work)
        self.ui.pb_apply_value.clicked.connect(lambda: self.apply_value(self.counter, self.ui.tWork.text()))
        # need add event for pause button and add pause button

        # update slider
        self.ui.contrast_slider.valueChanged['int'].connect(
            lambda: self.ui.contrast.setNum(self.ui.contrast_slider.value() / 10))
        self.ui.brightness_slider.valueChanged['int'].connect(self.ui.brightness.setNum)
        self.ui.black_slider.valueChanged['int'].connect(self.ui.black.setNum)
        self.ui.white_slider.valueChanged['int'].connect(self.ui.white.setNum)
        self.ui.R_slider.valueChanged['int'].connect(lambda: self.ui.R_value.setNum(self.ui.R_slider.value() / 100.))
        self.ui.G_slider.valueChanged['int'].connect(lambda: self.ui.G_value.setNum(self.ui.G_slider.value() / 100.))
        self.ui.B_slider.valueChanged['int'].connect(lambda: self.ui.B_value.setNum(self.ui.B_slider.value() / 100.))
        self.ui.SCNR_Slider.valueChanged['int'].connect(
            lambda: self.ui.SCNR_value.setNum(self.ui.SCNR_Slider.value() / 100.))

    # ------------------------------------------------------------------------------
    # Callbacks
    def cb_save(self):
        timestamp = str(datetime.fromtimestamp(datetime.timestamp(datetime.now())))
        self.ui.log.append(_("Saving : ") + "stack_image_" + timestamp + ".fit")
        # save stack image in fit
        red = fits.PrimaryHDU(data=self.image_ref_save.image)
        red.writeto(self.ui.tWork.text() + "/" + "stack_image_" + timestamp + ".fit")
        # red.close()
        del red

    def apply_value(self, counter, work_folder):
        if counter > 0:
            self.ajuste_value(work_folder)
            self.update_image(work_folder, add=False)
        self.ui.log.append(_("Define new display value"))

    def ajuste_value(self, work_folder):

        # test rgb or gray
        if len(self.image_ref_save.image.shape) == 2:
            mode = "gray"
        elif len(self.image_ref_save.image.shape) == 3:
            mode = "rgb"
        else:
            raise ValueError(_("fit format not supported"))

        prepro.save_tiff(work_folder, self.image_ref_save.image, self.ui.log,
                         mode=mode,
                         scnr_on=self.ui.cbSCNR.isChecked(),
                         wavelets_on=self.ui.cbWavelets.isChecked(),
                         wavelets_type=str(self.ui.cBoxWaveType.currentText()),
                         wavelets_use_luminance=self.ui.cbLuminanceWavelet.isChecked(),
                         param=[self.ui.contrast_slider.value() / 10.,
                                self.ui.brightness_slider.value(),
                                self.ui.black_slider.value(),
                                self.ui.white_slider.value(),
                                self.ui.R_slider.value() / 100.,
                                self.ui.G_slider.value() / 100.,
                                self.ui.B_slider.value() / 100.,
                                self.ui.cmSCNR.currentText(),
                                self.ui.SCNR_Slider.value() / 100.,
                                {1:int(self.ui.wavelet_1_label.text()) / 100.,
                                 2:int(self.ui.wavelet_2_label.text()) / 100.,
                                 3:int(self.ui.wavelet_3_label.text()) / 100.,
                                 4:int(self.ui.wavelet_4_label.text()) / 100.,
                                 5:int(self.ui.wavelet_5_label.text()) / 100.},
                                ])

        self.ui.log.append(_("Adjust GUI image"))

    def update_image(self, work_folder, add=True):
        if add:
            self.counter = self.counter + 1
            self.ui.cnt.setText(str(self.counter))

        pixmap_tiff = QtGui.QPixmap(os.path.expanduser(work_folder + "/" + name_of_tiff_image))

        if pixmap_tiff.isNull():
            self.ui.log.append(_("invalid frame"))

        pixmap_tiff_resize = pixmap_tiff.scaled(self.ui.image_stack.frameGeometry().width(),
                                                self.ui.image_stack.frameGeometry().height(),
                                                QtCore.Qt.KeepAspectRatio, QtCore.Qt.SmoothTransformation)
        self.ui.image_stack.setPixmap(pixmap_tiff_resize)
        self.ui.log.append(_("Updated GUI image"))
        print(_("Updated GUI image"))

    def cb_browse_folder(self):
        DirName = QtWidgets.QFileDialog.getExistingDirectory(self, _("Scan folder"), self.ui.tFolder.text())
        if DirName:
            self.ui.tFolder.setText(DirName)
            self.ui.pbPlay.setEnabled(True)
            self.config['Default']['folderscan'] = DirName

    def cb_browse_dark(self):
        fileName, _ = QtWidgets.QFileDialog.getOpenFileName(self, _("Dark file"), "",
                                                            "Fit Files (*.fit);;All Files (*)")
        if fileName:
            self.ui.tDark.setText(fileName)
            self.config['Default']['filedark'] = fileName

    def cb_browse_work(self):
        DirName = QtWidgets.QFileDialog.getExistingDirectory(self, _("Work folder"), self.ui.tWork.text())
        if DirName:
            self.ui.tWork.setText(DirName)
            self.config['Default']['folderwork'] = DirName

    def cb_play(self):

        if self.ui.tFolder.text() != "":

            self.ui.white_slider.setEnabled(False)
            self.ui.black_slider.setEnabled(False)
            self.ui.contrast_slider.setEnabled(False)
            self.ui.brightness_slider.setEnabled(False)
            self.ui.R_slider.setEnabled(False)
            self.ui.G_slider.setEnabled(False)
            self.ui.B_slider.setEnabled(False)
            self.ui.pb_apply_value.setEnabled(False)
            self.ui.image_stack.setPixmap(QtGui.QPixmap("dslr-camera.svg"))
            self.counter = 0
            self.ui.cnt.setText(str(self.counter))

            if self.image_ref_save.status == "stop":
                # Print scan folder
                self.ui.log.append(_("Scan folder : ") + os.path.expanduser(self.ui.tFolder.text()))
                # Print work folder
                self.ui.log.append(_("Work folder : ") + os.path.expanduser(self.ui.tWork.text()))

                # check align
                if self.ui.cbAlign.isChecked():
                    self.align = True

                # check dark
                if (self.ui.cbDark.isChecked()) & (self.ui.tDark.text() != ""):
                    self.ui.log.append("Dark : " + os.path.expanduser(self.ui.tDark.text()))
                    self.dark = True

                # Print live method
                if self.align and self.dark:
                    self.ui.log.append(_("Play with alignement type: ") + self.ui.cmMode.currentText() + " and Dark")
                elif self.align:
                    self.ui.log.append(_("Play with alignement type: ") + self.ui.cmMode.currentText())
                else:
                    self.ui.log.append(_("Play with NO alignement"))

                # Lancement du watchdog
                self.fileWatcher = WatchOutForFileCreations(os.path.expanduser(self.ui.tFolder.text()),
                                                            os.path.expanduser(self.ui.tWork.text()),
                                                            self.align,
                                                            self.ui.cbKeep.isChecked(),
                                                            self.ui.cmMode.currentText(),
                                                            self.ui.log,
                                                            self.ui.white_slider,
                                                            self.ui.black_slider,
                                                            self.ui.contrast_slider,
                                                            self.ui.brightness_slider,
                                                            self.ui.R_slider,
                                                            self.ui.G_slider,
                                                            self.ui.B_slider,
                                                            self.ui.pb_apply_value,
                                                            self.image_ref_save,
                                                            self.dark,
                                                            os.path.expanduser(self.ui.tDark.text()),
                                                            self.ui.cbSCNR,
                                                            self.ui.cmSCNR,
                                                            self.ui.SCNR_Slider,
                                                            self.ui.cbWavelets,
                                                            self.ui.cBoxWaveType,
                                                            self.ui.cbLuminanceWavelet,
                                                            self.ui.wavelet_1_label,
                                                            self.ui.wavelet_2_label,
                                                            self.ui.wavelet_3_label,
                                                            self.ui.wavelet_4_label,
                                                            self.ui.wavelet_5_label)

                if os.path.exists(os.path.expanduser(self.ui.tWork.text())):
                    shutil.rmtree(os.path.expanduser(self.ui.tWork.text()) + "/")
                    os.mkdir(os.path.expanduser(self.ui.tWork.text()))
                else:
                    os.mkdir(os.path.expanduser(self.ui.tWork.text()))

                self.fileWatcher.start()
            else:
                self.ui.log.append("Play")

            self.image_ref_save.status = "play"
            # desactivate play button
            self.ui.pbPlay.setEnabled(False)
            self.ui.pbReset.setEnabled(False)
            # activate stop button
            self.ui.pbStop.setEnabled(True)
            # activate pause button
            self.ui.pbPause.setEnabled(True)

            self.fileWatcher.print_image.connect(
                lambda: self.update_image(self.ui.tWork.text(), name_of_tiff_image))

        else:
            self.ui.log.append(_("No path"))

    def cb_stop(self):
        self.fileWatcher.observer.stop()
        self.image_ref_save.status = "stop"
        self.ui.pbStop.setEnabled(False)
        self.ui.pbPlay.setEnabled(True)
        self.ui.pbReset.setEnabled(True)
        self.ui.pbPause.setEnabled(False)
        self.ui.log.append("Stop")

    def cb_pause(self):
        self.fileWatcher.observer.stop()
        self.image_ref_save.status = "pause"
        self.ui.pbStop.setEnabled(False)
        self.ui.pbPlay.setEnabled(True)
        self.ui.pbReset.setEnabled(False)
        self.ui.pbPause.setEnabled(False)
        self.ui.log.append("Pause")

    def cb_reset(self):
        self.ui.log.append("Reset")
        # reset slider, label, image, global value

        self.ui.contrast_slider.setValue(10)
        self.ui.brightness_slider.setValue(0)
        self.ui.black_slider.setValue(0)
        self.ui.white_slider.setValue(65535)
        self.ui.R_slider.setValue(100)
        self.ui.G_slider.setValue(100)
        self.ui.B_slider.setValue(100)
        self.ui.image_stack.setPixmap(QtGui.QPixmap("dslr-camera.svg"))
        self.ui.contrast.setText(str(1))
        self.ui.brightness.setText(str(0))
        self.ui.black.setText(str(0))
        self.ui.white.setText(str(65535))
        self.counter = 0
        self.ui.cnt.setText(str(self.counter))
        self.ui.white_slider.setEnabled(False)
        self.ui.black_slider.setEnabled(False)
        self.ui.contrast_slider.setEnabled(False)
        self.ui.brightness_slider.setEnabled(False)
        self.ui.R_slider.setEnabled(False)
        self.ui.G_slider.setEnabled(False)
        self.ui.B_slider.setEnabled(False)
        self.ui.pb_apply_value.setEnabled(False)

    def main(self):
        self.show()


# ------------------------------------------------------------------------------

if __name__ == "__main__":
    import sys

    app = QtWidgets.QApplication(sys.argv)
    window = als_main_window()
    window.main()
    sys.exit(app.exec_())<|MERGE_RESOLUTION|>--- conflicted
+++ resolved
@@ -47,12 +47,7 @@
     new_image_path = ""
 
     def __init__(self):
-<<<<<<< HEAD
-        super(MyEventHandler, self).__init__()
-        self.image_ref_save = image_ref_save
-=======
         super().__init__()
->>>>>>> 9853eaf5
 
     def on_created(self, event):
         # if not event.is_directory:
@@ -165,61 +160,6 @@
                 self.contrast_slider.setEnabled(True)
                 self.brightness_slider.setEnabled(True)
                 self.apply_button.setEnabled(True)
-
-                if mode == "rgb":
-                    # activation des barre r, g, b
-                    self.log.append(_("Read RGB image ..."))
-                    self.R_slider.setEnabled(True)
-                    self.G_slider.setEnabled(True)
-                    self.B_slider.setEnabled(True)
-                elif mode == "gray":
-                    # desactivation des barre r, g, b
-                    self.log.append(_("Read B&W image ..."))
-                    self.R_slider.setEnabled(False)
-                    self.G_slider.setEnabled(False)
-                    self.B_slider.setEnabled(False)
-
-<<<<<<< HEAD
-            else:
-                # appelle de la fonction stack live
-                if align_on:
-                    self.log.append(_("Stack and Align New frame..."))
-                else:
-                    self.log.append(_("Stack New frame..."))
-
-                self.image_ref_save.image, limit, mode = stk.stack_live(self.work_folder, new_image_path,
-                                                                        self.counter,
-                                                                        ref=self.image_ref_save.image,
-                                                                        first_ref=self.first_image,
-                                                                        save_im=save_on,
-                                                                        align=align_on,
-                                                                        stack_methode=stack_methode)
-
-                prepro.save_tiff(self.work_folder, self.image_ref_save.image, self.log,
-                                 mode=mode, scnr_on=self.scnr_on,
-                                 param=[self.contrast_slider.value() / 10.,
-                                        self.brightness_slider.value(),
-                                        self.black_slider.value(),
-                                        self.white_slider.value(),
-                                        self.R_slider.value() / 100.,
-                                        self.G_slider.value() / 100.,
-                                        self.B_slider.value() / 100.,
-                                        self.scnr_mode.currentText(),
-                                        self.scnr_value.value()
-                                        ])
-
-                self.log.append(_("... Stack finished"))
-            self.print_image.emit()
-        else:
-            self.log.append(_("New image detected but not considered"))
-=======
-        self.counter = self.counter + 1
-        self.log.append(_("Reading new frame..."))
-        if self.first == 0:
-            self.log.append(_("Reading first frame..."))
-            self.first_image, limit, mode = stk.create_first_ref_im(self.work_folder, new_image_path, save_im=save_on)
-
-            self.image_ref_save.image = self.first_image
 
             prepro.save_tiff(self.work_folder, self.image_ref_save.image, self.log,
                              mode=mode, scnr_on=self.scnr_on,
@@ -264,33 +204,20 @@
             self.brightness_slider.setEnabled(True)
             self.apply_button.setEnabled(True)
 
-            if mode == "rgb":
-                # activation des barre r, g, b
-                self.log.append(_("Read RGB image ..."))
-                self.R_slider.setEnabled(True)
-                self.G_slider.setEnabled(True)
-                self.B_slider.setEnabled(True)
-            elif mode == "gray":
-                # desactivation des barre r, g, b
-                self.log.append(_("Read B&W image ..."))
-                self.R_slider.setEnabled(False)
-                self.G_slider.setEnabled(False)
-                self.B_slider.setEnabled(False)
-
-        else:
-            # appelle de la fonction stack live
-            if align_on:
-                self.log.append(_("Stack and Align New frame..."))
             else:
-                self.log.append(_("Stack New frame..."))
-
-            self.image_ref_save.image, limit, mode = stk.stack_live(self.work_folder, new_image_path,
-                                                                    self.counter,
-                                                                    ref=self.image_ref_save.image,
-                                                                    first_ref=self.first_image,
-                                                                    save_im=save_on,
-                                                                    align=align_on,
-                                                                    stack_methode=stack_methode)
+                # appelle de la fonction stack live
+                if align_on:
+                    self.log.append(_("Stack and Align New frame..."))
+                else:
+                    self.log.append(_("Stack New frame..."))
+
+                self.image_ref_save.image, limit, mode = stk.stack_live(self.work_folder, new_image_path,
+                                                                        self.counter,
+                                                                        ref=self.image_ref_save.image,
+                                                                        first_ref=self.first_image,
+                                                                        save_im=save_on,
+                                                                        align=align_on,
+                                                                        stack_methode=stack_methode)
 
             prepro.save_tiff(self.work_folder, self.image_ref_save.image, self.log,
                              mode=mode, scnr_on=self.scnr_on,
@@ -313,9 +240,10 @@
                                      5: int(self.wavelet_5_value.text()) / 100.}
                                     ])
 
-            self.log.append(_("... Stack finished"))
-        self.print_image.emit()
->>>>>>> 9853eaf5
+                self.log.append(_("... Stack finished"))
+            self.print_image.emit()
+        else:
+            self.log.append(_("New image detected but not considered"))
 
 
 # ------------------------------------------------------------------------------
